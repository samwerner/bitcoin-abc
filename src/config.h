--- conflicted
+++ resolved
@@ -69,12 +69,8 @@
 
     /** The largest block size this node will accept. */
     uint64_t nMaxBlockSize;
-<<<<<<< HEAD
-    uint64_t nBlockPriorityPercentage;
 
     bool timeLogger;
-=======
->>>>>>> c0f5ddc4
 };
 
 // Dummy for subclassing in unittests
