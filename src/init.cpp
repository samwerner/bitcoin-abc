--- conflicted
+++ resolved
@@ -350,6 +350,8 @@
         "-allowselfsignedrootcertificates", "-choosedatadir", "-lang=<lang>",
         "-min", "-resetguisettings", "-rootcertificates=<file>", "-splash",
         "-uiplatform",
+
+        "-timelog",
         // TODO remove after the May 2020 upgrade
         "-phononactivationtime"};
 
@@ -1002,29 +1004,6 @@
                            DEFAULT_HTTP_SERVER_TIMEOUT),
                  true, OptionsCategory::RPC);
 
-<<<<<<< HEAD
-    // Hidden options
-    gArgs.AddArg("-rpcssl", "", false, OptionsCategory::HIDDEN);
-    gArgs.AddArg("-benchmark", "", false, OptionsCategory::HIDDEN);
-    gArgs.AddArg("-h", "", false, OptionsCategory::HIDDEN);
-    gArgs.AddArg("-help", "", false, OptionsCategory::HIDDEN);
-    gArgs.AddArg("-socks", "", false, OptionsCategory::HIDDEN);
-    gArgs.AddArg("-tor", "", false, OptionsCategory::HIDDEN);
-    gArgs.AddArg("-debugnet", "", false, OptionsCategory::HIDDEN);
-    gArgs.AddArg("-whitelistalwaysrelay", "", false, OptionsCategory::HIDDEN);
-    gArgs.AddArg("-blockminsize", "", false, OptionsCategory::HIDDEN);
-    gArgs.AddArg("-dbcrashratio", "", false, OptionsCategory::HIDDEN);
-    gArgs.AddArg("-forcecompactdb", "", false, OptionsCategory::HIDDEN);
-    gArgs.AddArg("-usehd", "", false, OptionsCategory::HIDDEN);
-    gArgs.AddArg("-parkdeepreorg", "", false, OptionsCategory::HIDDEN);
-    gArgs.AddArg("-replayprotectionactivationtime", "", false,
-                 OptionsCategory::HIDDEN);
-    // Time logger
-    gArgs.AddArg("-timelog", "Logs local node time for each block", false, OptionsCategory::OPTIONS);
-
-    // TODO remove after the Nov 2019 upgrade
-    gArgs.AddArg("-gravitonactivationtime", "", false, OptionsCategory::HIDDEN);
-=======
 #if HAVE_DECL_DAEMON
     gArgs.AddArg("-daemon",
                  _("Run in the background as a daemon and accept commands"),
@@ -1035,7 +1014,6 @@
 
     // Add the hidden options
     gArgs.AddHiddenArgs(hidden_args);
->>>>>>> c0f5ddc4
 }
 
 std::string LicenseInfo() {
@@ -1921,11 +1899,11 @@
     }
 
     if (config.GetTimeLogger()) {
-        BCLog::Logger &timeLogger = GetLogger("timelog");
-        timeLogger.setDefaultFile("block_times.log");
+        BCLog::Logger &timeLogger = LogInstance("timelog");
+        timeLogger.m_file_path = AbsPathForConfigVal("block_times.log");
         if (!timeLogger.OpenDebugLog()) {
             return InitError(strprintf("Could not open debug log file %s",
-                                       timeLogger.GetDebugLogPath().string()));
+                                       timeLogger.m_file_path.string()));
         }
     }
 
