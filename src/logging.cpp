--- conflicted
+++ resolved
@@ -13,29 +13,7 @@
 bool fLogIPs = DEFAULT_LOGIPS;
 const char *const DEFAULT_DEBUGLOGFILE = "debug.log";
 
-<<<<<<< HEAD
-/**
- * NOTE: the logger instance is leaked on exit. This is ugly, but will be
- * cleaned up by the OS/libc. Defining a logger as a global object doesn't work
- * since the order of destruction of static/global objects is undefined.
- * Consider if the logger gets destroyed, and then some later destructor calls
- * LogPrintf, maybe indirectly, and you get a core dump at shutdown trying to
- * access the logger. When the shutdown sequence is fully audited and tested,
- * explicit destruction of these objects can be implemented by changing this
- * from a raw pointer to a std::unique_ptr.
- *
- * This method of initialization was originally introduced in
- * ee3374234c60aba2cc4c5cd5cac1c0aefc2d817c.
- */
-BCLog::Logger &GetLogger(const std::string& loggerName) {
-    // static BCLog::Logger *const logger = new BCLog::Logger();
-    static std::unordered_map<std::string, BCLog::Logger *const> loggers = {
-            {"debug", new BCLog::Logger()},
-            {"timelog", new BCLog::Logger()}
-    };
-    return *loggers.at(loggerName);
-=======
-BCLog::Logger &LogInstance() {
+BCLog::Logger &LogInstance(const std::string& loggerName) {
     /**
      * NOTE: the logger instance is leaked on exit. This is ugly, but will be
      * cleaned up by the OS/libc. Defining a logger as a global object doesn't
@@ -51,23 +29,17 @@
      * This method of initialization was originally introduced in
      * ee3374234c60aba2cc4c5cd5cac1c0aefc2d817c.
      */
-    static BCLog::Logger *g_logger{new BCLog::Logger()};
-    return *g_logger;
->>>>>>> c0f5ddc4
+    static std::unordered_map<std::string, BCLog::Logger *const> loggers = {
+            {"debug", new BCLog::Logger()},
+            {"timelog", new BCLog::Logger()}
+    };
+    return *loggers.at(loggerName);
 }
 
 static int FileWriteStr(const std::string &str, FILE *fp) {
     return fwrite(str.data(), 1, str.size(), fp);
 }
 
-<<<<<<< HEAD
-fs::path BCLog::Logger::GetDebugLogPath() {
-    fs::path logfile(gArgs.GetArg("-debuglogfile", defaultFile));
-    return AbsPathForConfigVal(logfile);
-}
-
-=======
->>>>>>> c0f5ddc4
 bool BCLog::Logger::OpenDebugLog() {
     std::lock_guard<std::mutex> scoped_lock(m_file_mutex);
 
